-- TODO: get rid of 'kong.meta'; this module is king
local meta = require "kong.meta"
local PDK = require "kong.pdk"
local phase_checker = require "kong.pdk.private.phases"
local kong_cache = require "kong.cache"
local kong_cluster_events = require "kong.cluster_events"


local type = type
local setmetatable = setmetatable


local KONG_VERSION = tostring(meta._VERSION)
local KONG_VERSION_NUM = tonumber(string.format("%d%.2d%.2d",
                                  meta._VERSION_TABLE.major * 100,
                                  meta._VERSION_TABLE.minor * 10,
                                  meta._VERSION_TABLE.patch))


-- Runloop interface


local _GLOBAL = {
  phases = phase_checker.phases,
}


function _GLOBAL.new()
  return {
    version = KONG_VERSION,
    version_num = KONG_VERSION_NUM,

    pdk_major_version = nil,
    pdk_version = nil,

    configuration = nil,
  }
end


function _GLOBAL.set_named_ctx(self, name, key)
  if not self then
    error("arg #1 cannot be nil", 2)
  end

  if type(name) ~= "string" then
    error("name must be a string", 2)
  end

  if #name == 0 then
    error("name cannot be an empty string", 2)
  end

  if key == nil then
    error("key cannot be nil", 2)
  end

  if not self.ctx then
    error("ctx PDK module not initialized", 2)
  end

  self.ctx.__set_namespace(name, key)
end


function _GLOBAL.del_named_ctx(self, name)
  if not self then
    error("arg #1 cannot be nil", 2)
  end

  if type(name) ~= "string" then
    error("name must be a string", 2)
  end

  if #name == 0 then
    error("name cannot be an empty string", 2)
  end

  if not self.ctx then
    error("ctx PDK module not initialized", 2)
  end

  self.ctx.__del_namespace(name)
end


function _GLOBAL.set_phase(self, phase)
  if not self then
    error("arg #1 cannot be nil", 2)
  end

  local kctx = self.ctx
  if not kctx then
    error("ctx PDK module not initialized", 2)
  end

  kctx.core.phase = phase
end


function _GLOBAL.get_phase(self)
  if not self then
    error("arg #1 cannot be nil", 2)
  end

  local kctx = self.ctx
  if not kctx then
    error("ctx SDK module not initialized", 2)
  end

  return kctx.core.phase
end


do
  local log_facilities = setmetatable({}, { __index = "k" })


  function _GLOBAL.set_namespaced_log(self, namespace)
    if not self then
      error("arg #1 cannot be nil", 2)
    end

    if type(namespace) ~= "string" then
      error("namespace (arg #2) must be a string", 2)
    end

    if not self.ctx then
      error("ctx PDK module not initialized", 2)
    end

    local log = log_facilities[namespace]
    if not log then
      log = self.core_log.new(namespace) -- use default namespaced format
      log_facilities[namespace] = log
    end

    self.ctx.core.log = log
  end


  function _GLOBAL.reset_log(self)
    if not self then
      error("arg #1 cannot be nil", 2)
    end

    if not self.ctx then
      error("ctx PDK module not initialized", 2)
    end

    self.ctx.core.log = self.core_log
  end
end


function _GLOBAL.init_pdk(self, kong_config, pdk_major_version)
  if not self then
    error("arg #1 cannot be nil", 2)
  end

  PDK.new(kong_config, pdk_major_version, self)
end


function _GLOBAL.init_worker_events()
  -- Note: worker_events will not work correctly if required at the top of the file.
  --       It must be required right here, inside the init function
  local worker_events = require "resty.worker.events"

  local ok, err = worker_events.configure {
    shm = "kong_process_events", -- defined by "lua_shared_dict"
    timeout = 5,            -- life time of event data in shm
    interval = 1,           -- poll interval (seconds)

    wait_interval = 0.010,  -- wait before retry fetching event data
    wait_max = 0.5,         -- max wait time before discarding event
  }
  if not ok then
    return nil, err
  end

  return worker_events
end


function _GLOBAL.init_cluster_events(kong_config, db)
  return kong_cluster_events.new({
    db            = db,
    poll_interval = kong_config.db_update_frequency,
    poll_offset   = kong_config.db_update_propagation,
    poll_delay    = kong_config.db_update_propagation,
  })
end

<<<<<<< HEAD
  function _GLOBAL.init_cache(kong_config, cluster_events, worker_events)
    local db_cache_ttl = kong_config.db_cache_ttl
    local db_cache_neg_ttl = kong_config.db_cache_neg_ttl
    local cache_pages = 1
    if kong_config.database == "off" then
      db_cache_ttl = 0
      db_cache_neg_ttl = 0
      cache_pages = 2
    end

    return kong_cache.new {
      shm_name          = "kong_db_cache",
      cluster_events    = cluster_events,
      worker_events     = worker_events,
      ttl               = db_cache_ttl,
      neg_ttl           = db_cache_neg_ttl or db_cache_ttl,
      resurrect_ttl     = kong_config.resurrect_ttl,
      cache_pages       = cache_pages,
      resty_lock_opts   = {
        exptime = 10,
        timeout = 5,
      },
    }
  end


  function _GLOBAL.init_core_cache(kong_config, cluster_events, worker_events)
    local db_cache_ttl = kong_config.db_cache_ttl
    local db_cache_neg_ttl = kong_config.db_cache_neg_ttl
    local cache_pages = 1
    if kong_config.database == "off" then
      db_cache_ttl = 0
      db_cache_neg_ttl = 0
      cache_pages = 2
    end

    return kong_cache.new {
      shm_name          = "kong_core_db_cache",
      cluster_events    = cluster_events,
      worker_events     = worker_events,
      ttl               = db_cache_ttl,
      neg_ttl           = db_cache_neg_ttl or db_cache_ttl,
      resurrect_ttl     = kong_config.resurrect_ttl,
      cache_pages       = cache_pages,
      resty_lock_opts   = {
        exptime = 10,
        timeout = 5,
      },
    }
=======

function _GLOBAL.init_cache(kong_config, cluster_events, worker_events)
  local db_cache_ttl = kong_config.db_cache_ttl
  local cache_pages = 1
  if kong_config.database == "off" then
    db_cache_ttl = 0
    cache_pages = 2
  end

  return kong_cache.new {
    shm_name          = "kong_db_cache",
    cluster_events    = cluster_events,
    worker_events     = worker_events,
    ttl               = db_cache_ttl,
    neg_ttl           = db_cache_ttl,
    resurrect_ttl     = kong_config.resurrect_ttl,
    cache_pages       = cache_pages,
    resty_lock_opts   = {
      exptime = 10,
      timeout = 5,
    },
  }
end


function _GLOBAL.init_core_cache(kong_config, cluster_events, worker_events)
  local db_cache_ttl = kong_config.db_cache_ttl
  local cache_pages = 1
  if kong_config.database == "off" then
    db_cache_ttl = 0
    cache_pages = 2
>>>>>>> cff1dff8
  end

  return kong_cache.new {
    shm_name          = "kong_core_db_cache",
    cluster_events    = cluster_events,
    worker_events     = worker_events,
    ttl               = db_cache_ttl,
    neg_ttl           = db_cache_ttl,
    resurrect_ttl     = kong_config.resurrect_ttl,
    cache_pages       = cache_pages,
    resty_lock_opts   = {
      exptime = 10,
      timeout = 5,
    },
  }
end


return _GLOBAL<|MERGE_RESOLUTION|>--- conflicted
+++ resolved
@@ -192,63 +192,14 @@
   })
 end
 
-<<<<<<< HEAD
-  function _GLOBAL.init_cache(kong_config, cluster_events, worker_events)
-    local db_cache_ttl = kong_config.db_cache_ttl
-    local db_cache_neg_ttl = kong_config.db_cache_neg_ttl
-    local cache_pages = 1
-    if kong_config.database == "off" then
-      db_cache_ttl = 0
-      db_cache_neg_ttl = 0
-      cache_pages = 2
-    end
-
-    return kong_cache.new {
-      shm_name          = "kong_db_cache",
-      cluster_events    = cluster_events,
-      worker_events     = worker_events,
-      ttl               = db_cache_ttl,
-      neg_ttl           = db_cache_neg_ttl or db_cache_ttl,
-      resurrect_ttl     = kong_config.resurrect_ttl,
-      cache_pages       = cache_pages,
-      resty_lock_opts   = {
-        exptime = 10,
-        timeout = 5,
-      },
-    }
-  end
-
-
-  function _GLOBAL.init_core_cache(kong_config, cluster_events, worker_events)
-    local db_cache_ttl = kong_config.db_cache_ttl
-    local db_cache_neg_ttl = kong_config.db_cache_neg_ttl
-    local cache_pages = 1
-    if kong_config.database == "off" then
-      db_cache_ttl = 0
-      db_cache_neg_ttl = 0
-      cache_pages = 2
-    end
-
-    return kong_cache.new {
-      shm_name          = "kong_core_db_cache",
-      cluster_events    = cluster_events,
-      worker_events     = worker_events,
-      ttl               = db_cache_ttl,
-      neg_ttl           = db_cache_neg_ttl or db_cache_ttl,
-      resurrect_ttl     = kong_config.resurrect_ttl,
-      cache_pages       = cache_pages,
-      resty_lock_opts   = {
-        exptime = 10,
-        timeout = 5,
-      },
-    }
-=======
 
 function _GLOBAL.init_cache(kong_config, cluster_events, worker_events)
   local db_cache_ttl = kong_config.db_cache_ttl
+  local db_cache_neg_ttl = kong_config.db_cache_neg_ttl
   local cache_pages = 1
   if kong_config.database == "off" then
     db_cache_ttl = 0
+    db_cache_neg_ttl = 0
     cache_pages = 2
   end
 
@@ -257,7 +208,7 @@
     cluster_events    = cluster_events,
     worker_events     = worker_events,
     ttl               = db_cache_ttl,
-    neg_ttl           = db_cache_ttl,
+    neg_ttl           = db_cache_neg_ttl or db_cache_ttl,
     resurrect_ttl     = kong_config.resurrect_ttl,
     cache_pages       = cache_pages,
     resty_lock_opts   = {
@@ -270,11 +221,12 @@
 
 function _GLOBAL.init_core_cache(kong_config, cluster_events, worker_events)
   local db_cache_ttl = kong_config.db_cache_ttl
+  local db_cache_neg_ttl = kong_config.db_cache_neg_ttl
   local cache_pages = 1
   if kong_config.database == "off" then
     db_cache_ttl = 0
+    db_cache_neg_ttl = 0
     cache_pages = 2
->>>>>>> cff1dff8
   end
 
   return kong_cache.new {
@@ -282,7 +234,7 @@
     cluster_events    = cluster_events,
     worker_events     = worker_events,
     ttl               = db_cache_ttl,
-    neg_ttl           = db_cache_ttl,
+    neg_ttl           = db_cache_neg_ttl or db_cache_ttl,
     resurrect_ttl     = kong_config.resurrect_ttl,
     cache_pages       = cache_pages,
     resty_lock_opts   = {
