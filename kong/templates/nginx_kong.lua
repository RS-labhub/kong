return [[
charset UTF-8;

> if anonymous_reports then
${{SYSLOG_REPORTS}}
> end

error_log ${{PROXY_ERROR_LOG}} ${{LOG_LEVEL}};

> if nginx_optimizations then
>-- send_timeout 60s;          # default value
>-- keepalive_timeout 75s;     # default value
>-- client_body_timeout 60s;   # default value
>-- client_header_timeout 60s; # default value
>-- tcp_nopush on;             # disabled until benchmarked
>-- proxy_buffer_size 128k;    # disabled until benchmarked
>-- proxy_buffers 4 256k;      # disabled until benchmarked
>-- proxy_busy_buffers_size 256k; # disabled until benchmarked
>-- reset_timedout_connection on; # disabled until benchmarked
> end

client_max_body_size ${{CLIENT_MAX_BODY_SIZE}};
proxy_ssl_server_name on;
underscores_in_headers on;

lua_package_path '${{LUA_PACKAGE_PATH}};;';
lua_package_cpath '${{LUA_PACKAGE_CPATH}};;';
lua_socket_pool_size ${{LUA_SOCKET_POOL_SIZE}};
lua_max_running_timers 4096;
lua_max_pending_timers 16384;
lua_shared_dict kong                5m;
lua_shared_dict kong_cache          ${{MEM_CACHE_SIZE}};
lua_shared_dict kong_process_events 5m;
lua_shared_dict kong_cluster_events 5m;
lua_shared_dict kong_healthchecks   5m;
> if database == "cassandra" then
lua_shared_dict kong_cassandra      5m;
> end
lua_socket_log_errors off;
> if lua_ssl_trusted_certificate then
lua_ssl_trusted_certificate '${{LUA_SSL_TRUSTED_CERTIFICATE}}';
lua_ssl_verify_depth ${{LUA_SSL_VERIFY_DEPTH}};
> end

init_by_lua_block {
    kong = require 'kong'
    kong.init()
}

init_worker_by_lua_block {
    kong.init_worker()
}

<<<<<<< HEAD
proxy_next_upstream_tries 999;

> if #proxy_listeners > 0 then
=======
>>>>>>> 637532e0
upstream kong_upstream {
    server 0.0.0.1;
    balancer_by_lua_block {
        kong.balancer()
    }
    keepalive ${{UPSTREAM_KEEPALIVE}};
}

server {
    server_name kong;
> for i = 1, #proxy_listeners do
    listen $(proxy_listeners[i].listener);
> end
    error_page 400 404 408 411 412 413 414 417 /kong_error_handler;
    error_page 500 502 503 504 /kong_error_handler;

    access_log ${{PROXY_ACCESS_LOG}};
    error_log ${{PROXY_ERROR_LOG}} ${{LOG_LEVEL}};

    client_body_buffer_size ${{CLIENT_BODY_BUFFER_SIZE}};

> if proxy_ssl_enabled then
    ssl_certificate ${{SSL_CERT}};
    ssl_certificate_key ${{SSL_CERT_KEY}};
    ssl_protocols TLSv1.1 TLSv1.2;
    ssl_certificate_by_lua_block {
        kong.ssl_certificate()
    }

    ssl_session_cache shared:SSL:10m;
    ssl_session_timeout 10m;
    ssl_prefer_server_ciphers on;
    ssl_ciphers ${{SSL_CIPHERS}};
> end

> if client_ssl then
    proxy_ssl_certificate ${{CLIENT_SSL_CERT}};
    proxy_ssl_certificate_key ${{CLIENT_SSL_CERT_KEY}};
> end

    real_ip_header     ${{REAL_IP_HEADER}};
    real_ip_recursive  ${{REAL_IP_RECURSIVE}};
> for i = 1, #trusted_ips do
    set_real_ip_from   $(trusted_ips[i]);
> end

    location / {
        set $upstream_host               '';
        set $upstream_upgrade            '';
        set $upstream_connection         '';
        set $upstream_scheme             '';
        set $upstream_uri                '';
        set $upstream_x_forwarded_for    '';
        set $upstream_x_forwarded_proto  '';
        set $upstream_x_forwarded_host   '';
        set $upstream_x_forwarded_port   '';

        rewrite_by_lua_block {
            kong.rewrite()
        }

        access_by_lua_block {
            kong.access()
        }

        proxy_http_version 1.1;
        proxy_set_header   Host              $upstream_host;
        proxy_set_header   Upgrade           $upstream_upgrade;
        proxy_set_header   Connection        $upstream_connection;
        proxy_set_header   X-Forwarded-For   $upstream_x_forwarded_for;
        proxy_set_header   X-Forwarded-Proto $upstream_x_forwarded_proto;
        proxy_set_header   X-Forwarded-Host  $upstream_x_forwarded_host;
        proxy_set_header   X-Forwarded-Port  $upstream_x_forwarded_port;
        proxy_set_header   X-Real-IP         $remote_addr;
        proxy_pass_header  Server;
        proxy_pass_header  Date;
        proxy_ssl_name     $upstream_host;
        proxy_pass         $upstream_scheme://kong_upstream$upstream_uri;

        header_filter_by_lua_block {
            kong.header_filter()
        }

        body_filter_by_lua_block {
            kong.body_filter()
        }

        log_by_lua_block {
            kong.log()
        }
    }

    location = /kong_error_handler {
        internal;
        content_by_lua_block {
            kong.handle_error()
        }
    }
}
> end

> if #admin_listeners > 0 then
server {
    server_name kong_admin;
> for i = 1, #admin_listeners do
    listen $(admin_listeners[i].listener);
> end

    access_log ${{ADMIN_ACCESS_LOG}};
    error_log ${{ADMIN_ERROR_LOG}} ${{LOG_LEVEL}};

    client_max_body_size 10m;
    client_body_buffer_size 10m;

> if admin_ssl_enabled then
    ssl_certificate ${{ADMIN_SSL_CERT}};
    ssl_certificate_key ${{ADMIN_SSL_CERT_KEY}};
    ssl_protocols TLSv1.1 TLSv1.2;

    ssl_session_cache shared:SSL:10m;
    ssl_session_timeout 10m;
    ssl_prefer_server_ciphers on;
    ssl_ciphers ${{SSL_CIPHERS}};
> end

    location / {
        default_type application/json;
        content_by_lua_block {
            kong.serve_admin_api()
        }
    }

    location /nginx_status {
        internal;
        access_log off;
        stub_status;
    }

    location /robots.txt {
        return 200 'User-agent: *\nDisallow: /';
    }
}
> end
]]<|MERGE_RESOLUTION|>--- conflicted
+++ resolved
@@ -51,12 +51,8 @@
     kong.init_worker()
 }
 
-<<<<<<< HEAD
-proxy_next_upstream_tries 999;
 
 > if #proxy_listeners > 0 then
-=======
->>>>>>> 637532e0
 upstream kong_upstream {
     server 0.0.0.1;
     balancer_by_lua_block {
