--- conflicted
+++ resolved
@@ -3,11 +3,8 @@
 
 
 local tostring = tostring
-<<<<<<< HEAD
 local run_hook = hooks.run_hook
-=======
 local type = type
->>>>>>> f37b6516
 
 
 local iteration = {}
