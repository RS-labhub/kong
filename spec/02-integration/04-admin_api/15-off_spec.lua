--- conflicted
+++ resolved
@@ -5,7 +5,6 @@
 local helpers  = require "spec.helpers"
 local Errors   = require "kong.db.errors"
 local mocker   = require("spec.fixtures.mocker")
-local lyaml    = require "lyaml"
 
 
 local WORKER_SYNC_TIMEOUT = 10
@@ -627,19 +626,6 @@
 
         local body = assert.response(res).has.status(200)
         local json = cjson.decode(body)
-<<<<<<< HEAD
-        local yaml_config = lyaml.load(json.config)
-        local expected_config = lyaml.load [[
-_format_version: "1.1"
-consumers:
-- created_at: 1566863706
-  username: bobo
-  id: d885e256-1abe-5e24-80b6-8f68fe59ea8e
-  custom_id: ~
-  tags: ~
-]]
-        assert.same(expected_config, yaml_config)
-=======
         local config = assert(lyaml.load(json.config))
         assert.same({
           _format_version = "2.1",
@@ -648,10 +634,11 @@
             { id = "d885e256-1abe-5e24-80b6-8f68fe59ea8e",
               created_at = 1566863706,
               username = "bobo",
+              custom_id = lyaml.null,
+              tags = lyaml.null,
             },
           },
         }, config)
->>>>>>> a7aea491
       end)
     end)
 
